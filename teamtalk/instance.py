--- conflicted
+++ resolved
@@ -855,10 +855,6 @@
         if event == sdk.ClientEvent.CLIENTEVENT_CMD_MYSELF_KICKED:
             self.bot.dispatch("my_kicked_from_channel", TeamTalkChannel(self, msg.nSource))
             return
-<<<<<<< HEAD
-        else:
-            _log.warning(f"Unhandled event: {event}")
-=======
         if event == sdk.ClientEvent.CLIENTEVENT_CMD_USERACCOUNT:
             account = TeamTalkUserAccount(self, msg.useraccount)
             self.user_accounts.append(account)
@@ -870,16 +866,6 @@
             banned_user = TeamTalkBannedUserAccount(self, banned_user_struct)
             self.banned_users.append(banned_user)
             return
-        else:
-            # if we haven't handled the event, log it
-            # except if it's CLIENTEVENT_CMD_PROCESSING or CLIENTEVENT_CMD_ERROR or CLIENTEVENT_CMD_SUCCESS
-            if event not in (
-                sdk.ClientEvent.CLIENTEVENT_CMD_PROCESSING,
-                sdk.ClientEvent.CLIENTEVENT_CMD_ERROR,
-                sdk.ClientEvent.CLIENTEVENT_CMD_SUCCESS,
-            ):
-                _log.warning(f"Unhandled event: {event}")
->>>>>>> c676145e
 
     def _get_channel_info(self, channel_id: int):
         _channel = self.getChannel(channel_id)
