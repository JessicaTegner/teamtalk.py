--- conflicted
+++ resolved
@@ -891,8 +891,6 @@
             banned_user = TeamTalkBannedUserAccount(self, banned_user_struct)
             self.banned_users.append(banned_user)
             return
-<<<<<<< HEAD
-=======
         if event == sdk.ClientEvent.CLIENTEVENT_CON_LOST:
             self.bot.dispatch("my_connection_lost", self)
             return
@@ -907,7 +905,6 @@
                 sdk.ClientEvent.CLIENTEVENT_AUDIOINPUT,
             ):
                 _log.warning(f"Unhandled event: {event}")
->>>>>>> fcf6b1dd
 
     def _get_channel_info(self, channel_id: int):
         _channel = self.getChannel(channel_id)
